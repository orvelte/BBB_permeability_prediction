--- conflicted
+++ resolved
@@ -4,18 +4,11 @@
 
 ## Features
 
-<<<<<<< HEAD
 - **Molecular Analysis**: Extract 200+ molecular descriptors from SMILES notation
 - **Similarity Analysis**: Compare molecular similarity using Morgan fingerprints and Tanimoto coefficients
 - **Exploratory Data Analysis**: Comprehensive EDA with PCA visualization
 - **Machine Learning Models**: Implemented Random Forest, SVM, and Logistic Regression for BBB prediction
 - **Model Evaluation**: Cross-validation, confusion matrices, ROC curves, and feature importance analysis
-=======
-- Molecular Analysis: Extract 200+ molecular descriptors from SMILES notation
-- Similarity Analysis: Compare molecular similarity using Morgan fingerprints and Tanimoto coefficients
-- Exploratory Data Analysis: Comprehensive EDA with PCA visualization
-- Prepared for classification models to predict BBB permeability
->>>>>>> 89352dff
 
 ## Project Structure
 
